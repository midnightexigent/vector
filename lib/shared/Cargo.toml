[package]
name = "shared"
version = "0.1.0"
authors = ["Vector Contributors <vector@timber.io>"]
edition = "2018"
publish = false
license = "MPL-2.0"

[dependencies]
bytes = { version = "1.0.0", optional = true }
chrono = { version = "0.4", optional = true }
chrono-tz = "0.5.3"
derivative = "2.1.3"
<<<<<<< HEAD
nom = { version = "7", optional = true }
serde = { version = "1.0.128", optional = true }
=======
nom = { version = "6", optional = true }
serde = { version = "1.0.129", optional = true }
>>>>>>> 5464bee2
snafu = { version = "0.6", optional = true }
tracing = { version = "0.1", optional = true }

[features]
default = [
  "aws_cloudwatch_logs_subscription",
  "btreemap",
  "conversion",
  "tokenize",
]

aws_cloudwatch_logs_subscription = [
  "chrono/serde",
  "serde/derive",
]

btreemap = []

conversion = [
  "bytes",
  "chrono",
  "snafu",
  "tracing",
]

tokenize = [
  "nom",
]<|MERGE_RESOLUTION|>--- conflicted
+++ resolved
@@ -11,13 +11,8 @@
 chrono = { version = "0.4", optional = true }
 chrono-tz = "0.5.3"
 derivative = "2.1.3"
-<<<<<<< HEAD
 nom = { version = "7", optional = true }
-serde = { version = "1.0.128", optional = true }
-=======
-nom = { version = "6", optional = true }
 serde = { version = "1.0.129", optional = true }
->>>>>>> 5464bee2
 snafu = { version = "0.6", optional = true }
 tracing = { version = "0.1", optional = true }
 
