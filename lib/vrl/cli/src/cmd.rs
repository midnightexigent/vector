--- conflicted
+++ resolved
@@ -102,11 +102,7 @@
     } else {
         let objects = opts.read_into_objects()?;
         let source = opts.read_program()?;
-<<<<<<< HEAD
-        let program = vrl::compile(&source, &stdlib::all(), Vec::new()).map_err(|diagnostics| {
-=======
         let program = vrl::compile(&source, &stdlib::all(), None).map_err(|diagnostics| {
->>>>>>> e0ccf2de
             Error::Parse(Formatter::new(&source, diagnostics).colored().to_string())
         })?;
 
