--- conflicted
+++ resolved
@@ -125,11 +125,7 @@
 
         let state = state::Runtime::default();
         let mut runtime = Runtime::new(state);
-<<<<<<< HEAD
-        let program = vrl::compile(&test.source, &stdlib::all(), Vec::new());
-=======
         let program = vrl::compile(&test.source, &stdlib::all(), None);
->>>>>>> e0ccf2de
 
         let want = test.result.clone();
         let timezone = cmd.timezone();
