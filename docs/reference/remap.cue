--- conflicted
+++ resolved
@@ -53,14 +53,9 @@
 			return: [#RemapReturnTypes, ...#RemapReturnTypes]
 			category:    "coerce" | "numeric" | "object" | "parse" | "text" | "hash" | "event" | "networking"
 			description: string
-<<<<<<< HEAD
-			examples: [#RemapExample, ...#RemapExample]
+			examples?: [#RemapExample, ...#RemapExample]
 			name:   Name
 			status: #Status
-=======
-			examples?: [#RemapExample, ...#RemapExample]
-			name: Name
->>>>>>> 507caed1
 		}
 	}
 
